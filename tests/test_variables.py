"""Tests for ProteusVariable multi-dimensional stochastic modeling.

Comprehensive tests for ProteusVariable functionality including arithmetic
operations, aggregation, upsampling, correlation analysis, and integration
with various stochastic variable types.
"""

# standard library

# third party
import numpy as np
import pytest

# project
from pal import maths as pnp
from pal.variables import FreqSevSims, ProteusVariable, StochasticScalar


def test_empty():
    x = ProteusVariable[int](dim_name="dim1", values={})
    assert x.values == {}


def test_variable():
    x = ProteusVariable(dim_name="dim1", values={"a": 1, "b": 2, "c": 3})
    y = x + 1
    assert y.values == {"a": 2, "b": 3, "c": 4}


def test_variable2():
    """Test that a variable can be created with a dict of StochasticScalars."""
    x = ProteusVariable(
        dim_name="dim1",
        values={"a": StochasticScalar([1, 2, 3]), "b": StochasticScalar([2, 3, 4])},
    )
    y = x + 2.2
    assert pnp.all(
        y
        == ProteusVariable(
            dim_name="dim1",
            values={
                "a": StochasticScalar([3.2, 4.2, 5.2]),
                "b": StochasticScalar([4.2, 5.2, 6.2]),
            },
        )
    )


def test_variable3():
    """Test variable creation with dictionary, label matching, and summing."""
    x = ProteusVariable(
        dim_name="dim1",
        values={"a": 1, "b": 2},
    )
    y = ProteusVariable(
        dim_name="dim1",
        values={"b": 5, "a": 8},
    )
    z = x + y
    assert z.values == {"a": 9, "b": 7}


def test_array_variable_dereferencing():
    x = ProteusVariable(
        dim_name="dim1",
        values={"first": 1, "second": 2},
    )
    assert x[0] == 1  # Gets first value by index
    assert x[1] == 2  # Gets second value by index


def test_sum():
    x = ProteusVariable(dim_name="dim1", values={"a": 1, "b": 2})
    y = sum(x)
    assert y == 3


def test_sum_stochastic():
    x = ProteusVariable(
        dim_name="dim1",
        values={"a": StochasticScalar([1, 2, 3]), "b": StochasticScalar([2, 3, 4])},
    )
    y = sum(x)
    assert isinstance(y, StochasticScalar)  # Type guard for type checker
    assert pnp.all(y == StochasticScalar([3, 5, 7]))
    assert (
        y.coupled_variable_group
        == x[0].coupled_variable_group
        == x[1].coupled_variable_group
    )


def test_divide():
    x = ProteusVariable(
        dim_name="dim1",
        values={"a": StochasticScalar([1, 2, 3]), "b": StochasticScalar([2, 3, 4])},
    )
    y = x / 2.0
    assert pnp.all(
        ProteusVariable(
            dim_name="dim1",
            values={
                "a": StochasticScalar([0.5, 1, 3 / 2]),
                "b": StochasticScalar([1, 3 / 2, 2]),
            },
        )
        == y
    )


def test_divide_two():
    x = ProteusVariable(dim_name="dim1", values={"a": 1, "b": 2, "c": 3})
    y = x / ProteusVariable(dim_name="dim1", values={"a": 2, "b": 4, "c": 6})
    assert y.values == {"a": 0.5, "b": 0.5, "c": 0.5}


def test_rdivide():
    x = ProteusVariable(
        dim_name="dim1",
        values={"a": 1, "b": 2, "c": 3},
    )
    y = 2 / x
    # Type ignore: type checker cannot infer types from pytest library
    assert y.values == pytest.approx({"a": 2, "b": 1, "c": 2 / 3})  # type: ignore[reportUnknownVariableType]


def test_multiply_stochastic():
    x = ProteusVariable(
        dim_name="dim1",
        values={"a": StochasticScalar([1, 2, 3]), "b": StochasticScalar([2, 3, 4])},
    )
    y = StochasticScalar([2, 3, 4])
    z = y * x
    assert pnp.all(
        ProteusVariable(
            dim_name="dim1",
            values={
                "a": StochasticScalar([2, 6, 12]),
                "b": StochasticScalar([4, 9, 16]),
            },
        )
        == z
    )


def test_rmultiply_stochastic():
    x = ProteusVariable(
        dim_name="dim1",
        values={"a": StochasticScalar([1, 2, 3]), "b": StochasticScalar([2, 3, 4])},
    )
    y = StochasticScalar([2, 3, 4])
    z = x * y
    assert pnp.all(
        ProteusVariable(
            dim_name="dim1",
            values={
                "a": StochasticScalar([2, 6, 12]),
                "b": StochasticScalar([4, 9, 16]),
            },
        )
        == z
    )


def test_subtract():
    x = ProteusVariable(
        dim_name="dim1",
        values={"a": StochasticScalar([1, 2, 3]), "b": StochasticScalar([2, 3, 4])},
    )
    y = x - 1
    assert pnp.all(
        ProteusVariable(
            dim_name="dim1",
            values={"a": StochasticScalar([0, 1, 2]), "b": StochasticScalar([1, 2, 3])},
        )
        == y
    )


def test_rsubtract():
    x = ProteusVariable(
        dim_name="dim1",
        values={"a": StochasticScalar([1, 2, 3]), "b": StochasticScalar([2, 3, 4])},
    )
    y = 1 - x
    assert pnp.all(
        ProteusVariable(
            dim_name="dim1",
            values={
                "a": StochasticScalar([0, -1, -2]),
                "b": StochasticScalar([-1, -2, -3]),
            },
        )
        == y
    )


def test_subtract_two():
    x = ProteusVariable(
        dim_name="dim1",
        values={"a": 1, "b": 2, "c": 3},
    )
    y = x - ProteusVariable(dim_name="dim1", values={"a": 2, "b": 4, "c": 6})
    assert y.values == {"a": -1, "b": -2, "c": -3}


def test_sub_stochastic():
    x = ProteusVariable(
        dim_name="dim1",
        values={"a": StochasticScalar([1, 2, 3]), "b": StochasticScalar([2, 3, 4])},
    )
    y = StochasticScalar([2, 3, 4])
    z = y - x
    assert pnp.all(
        ProteusVariable(
            dim_name="dim1",
            values={
                "a": StochasticScalar([1, 1, 1]),
                "b": StochasticScalar([0, 0, 0]),
            },
        )
        == z
    )


def test_rsub_stochastic():
    x = ProteusVariable(
        dim_name="dim1",
        values={"a": StochasticScalar([1, 2, 3]), "b": StochasticScalar([2, 3, 4])},
    )
    y = StochasticScalar([2, 3, 4])
    z = x - y
    assert pnp.all(
        ProteusVariable(
            dim_name="dim1",
            values={
                "a": StochasticScalar([-1, -1, -1]),
                "b": StochasticScalar([0, 0, 0]),
            },
        )
        == z
    )


def test_sub_stochastic_scalar():
    x = ProteusVariable(
        dim_name="dim1",
        values={"a": StochasticScalar([1, 2, 3]), "b": StochasticScalar([2, 3, 4])},
    )
    y = ProteusVariable(
        dim_name="dim1",
        values={"a": 1, "b": 2},
    )
    z = x - y
    assert pnp.all(
        ProteusVariable(
            dim_name="dim1",
            values={
                "a": StochasticScalar([0, 1, 2]),
                "b": StochasticScalar([0, 1, 2]),
            },
        )
        == z
    )


def test_rsub_stochastic_scalar():
    x = ProteusVariable(
        dim_name="dim1",
        values={"a": StochasticScalar([1, 2, 3]), "b": StochasticScalar([2, 3, 4])},
    )
    y = ProteusVariable(
        dim_name="dim1",
        values={"a": 1, "b": 2},
    )
    z = y - x
    assert pnp.all(
        ProteusVariable(
            dim_name="dim1",
            values={
                "a": StochasticScalar([0, -1, -2]),
                "b": StochasticScalar([0, -1, -2]),
            },
        )
        == z
    )


def test_sub_2():
    a = StochasticScalar([1, 2, 3])
    b = FreqSevSims([0, 0, 1, 2], [1, 2, 3, 4], 3)
    x = a - b
    assert pnp.all((x == FreqSevSims([0, 0, 1, 2], [0, -1, -1, -1], 3)).values)


def test_sub_3():
    a = StochasticScalar([2, 3, 4])
    b = FreqSevSims([0, 1, 1, 2], [1, 2, 3, 4], 3)
    x = a - b
    assert pnp.all((x == FreqSevSims([0, 1, 1, 2], [1, 1, 0, 0], 3)).values)


def test_sub_stochastic_scalar_frequency_severity():
    x = ProteusVariable(
        dim_name="dim1",
        values={"a": StochasticScalar([1, 2, 3]), "b": StochasticScalar([2, 3, 4])},
    )
    y = ProteusVariable(
        dim_name="dim1",
        values={
            "a": FreqSevSims([0, 0, 1, 2], [1, 2, 3, 4], 3),
            "b": FreqSevSims([0, 1, 1, 2], [1, 2, 3, 4], 3),
        },
    )
    z = x - y
    assert pnp.all(
        ProteusVariable(
            dim_name="dim1",
            values={
                "a": FreqSevSims([0, 0, 1, 2], [0, -1, -1, -1], 3),
                "b": FreqSevSims([0, 1, 1, 2], [1, 1, 0, 0], 3),
            },
        )
        == z
    )


def test_corr():
    x = ProteusVariable(
        dim_name="dim1",
        values={"a": StochasticScalar([1, 10, 2]), "b": StochasticScalar([2, 3, 4])},
    )
    matrix = x.correlation_matrix()
    assert pnp.all(np.array(matrix) == np.array([[1, 0.5], [0.5, 1]]))


def test_get_value_at_sim():
    x = ProteusVariable(
        dim_name="dim1",
        values={"a": StochasticScalar([1, 2, 3]), "b": StochasticScalar([2, 3, 4])},
    )
    assert x.get_value_at_sim(0).values == {"a": 1, "b": 2}
    assert x.get_value_at_sim(1).values == {"a": 2, "b": 3}


def test_get_value_at_sim_stochastic():
    x = ProteusVariable(
        dim_name="dim1",
        values={"a": StochasticScalar([1, 2, 3]), "b": StochasticScalar([2, 3, 4])},
    )
    assert pnp.all(
        x.get_value_at_sim(StochasticScalar([0, 2]))
        == ProteusVariable(
            "dim1", {"a": StochasticScalar([1, 3]), "b": StochasticScalar([2, 4])}
        )
    )


def test_array_ufunc():
    x = ProteusVariable(
        dim_name="dim1",
        values={"foo": StochasticScalar([1, 2, 3])},
    )
    y: ProteusVariable[StochasticScalar] = pnp.exp(x)
    assert pnp.all(y["foo"] == StochasticScalar([np.exp(1), np.exp(2), np.exp(3)]))


def test_array_func2():
    x = ProteusVariable(
        dim_name="dim1",
        values={"foo": StochasticScalar([1, 2, 3]), "bar": StochasticScalar([1, 2, 3])},
    )
    y = np.cumsum(x)
    assert pnp.all(
        y
        == ProteusVariable(
            "dim1",
            {"foo": StochasticScalar([1, 2, 3]), "bar": StochasticScalar([2, 4, 6])},
        )
    )


def test_from_csv():
    # we know the type because we are reading from a file with known contents...
    x = ProteusVariable[StochasticScalar].from_csv(
        "tests/data/variable.csv", "class", "value"
    )
    expected = ProteusVariable(
        dim_name="class",
        values={
            "Motor": StochasticScalar([0.1, 0.4]),
            "Property": StochasticScalar([0.2, 0.5]),
            "Liability": StochasticScalar([0.3, 0.6]),
        },
    )
<<<<<<< HEAD
    assert (x == expected).all()


def test_weighted_mean():
    """Test the weighted mean of a variable."""
    x = pv(
        dim_name="dim1",
        values=[StochasticScalar([1, 2, 3, 4]), StochasticScalar([2, 3, 4, 5])],
    )
    weights = StochasticScalar([0.1, 0.2, 0.3, 0.4])
    y = x.weighted_mean(weights)
    assert (y == pv("dim1", [3, 4])).all()
=======
    assert pnp.all(x == expected)


def test_mean_dict_stochastic():
    """Test mean method with dict values containing StochasticScalar."""
    x = ProteusVariable(
        dim_name="class",
        values={
            "Motor": StochasticScalar([1.0, 2.0, 3.0]),
            "Property": StochasticScalar([4.0, 5.0, 6.0]),
        },
    )

    result = pnp.mean(x)

    # Verify the structure
    assert result.dim_name == "class"
    assert isinstance(result.values, dict)
    assert set(result.values.keys()) == {"Motor", "Property"}

    # Verify the means
    assert result.values["Motor"] == 2.0  # mean of [1, 2, 3]
    assert result.values["Property"] == 5.0  # mean of [4, 5, 6]


def test_mean_dict_freqsev():
    """Test mean method with dict values containing FreqSevSims."""
    from pal.frequency_severity import FreqSevSims

    # Create some simple FreqSevSims for testing
    freq_sev_1 = FreqSevSims([0, 1], [10.0, 20.0], 2)
    freq_sev_2 = FreqSevSims([0, 1], [30.0, 40.0], 2)

    x = ProteusVariable(
        dim_name="coverage",
        values={
            "CompDamage": freq_sev_1,
            "Collision": freq_sev_2,
        },
    )

    result = pnp.mean(x)

    # Verify the structure
    assert result.dim_name == "coverage"
    assert isinstance(result.values, dict)
    assert set(result.values.keys()) == {"CompDamage", "Collision"}

    # Verify that FreqSevSims.aggregate().mean() was called
    # The result should be the mean of the aggregated values
    assert result.values["CompDamage"] == 15.0  # mean of [10, 20]
    assert result.values["Collision"] == 35.0  # mean of [30, 40]


def test_mean_dict_scalars():
    """Test mean method with dict values containing scalar values."""
    x = ProteusVariable(
        dim_name="factor",
        values={
            "inflation": 1.03,
            "discount": 0.95,
            "trend": 1.02,
        },
    )

    result = pnp.mean(x)

    # Verify the structure
    assert result.dim_name == "factor"
    assert isinstance(result.values, dict)
    assert set(result.values.keys()) == {"inflation", "discount", "trend"}

    # Scalar values should be unchanged
    assert result.values["inflation"] == 1.03
    assert result.values["discount"] == 0.95
    assert result.values["trend"] == 1.02


def test_mean_mixed_dict():
    """Test mean method with dict values containing mixed types."""
    x = ProteusVariable(
        dim_name="mixed",
        values={
            "stochastic": StochasticScalar([10.0, 20.0, 30.0]),
            "scalar": 5.0,
        },
    )

    result = pnp.mean(x)

    # Verify the structure
    assert result.dim_name == "mixed"
    assert isinstance(result.values, dict)
    assert set(result.values.keys()) == {"stochastic", "scalar"}

    # Verify the values
    assert result.values["stochastic"] == 20.0  # mean of [10, 20, 30]
    assert result.values["scalar"] == 5.0  # unchanged scalar


def test_mean_nested_proteus_variable() -> None:
    """Test mean method with nested ProteusVariable objects."""
    inner_var = ProteusVariable(
        dim_name="inner",
        values={
            "a": StochasticScalar([2.0, 4.0, 6.0]),
            "b": StochasticScalar([10.0, 10.0, 10.0]),
        },
    )

    x = ProteusVariable(
        dim_name="outer",
        values={
            "nested": inner_var,
            "simple": StochasticScalar([1.0, 3.0, 5.0]),
        },
    )

    result = pnp.mean(x)

    # Verify the structure
    assert result.dim_name == "outer"
    assert isinstance(result.values, dict)
    assert set(result.values.keys()) == {"nested", "simple"}

    # Nested ProteusVariable should be converted to float via mean
    assert result.values["nested"] == 7.0  # mean of inner_var.mean() = (4.0 + 10.0) / 2
    assert result.values["simple"] == 3.0  # mean of [1, 3, 5]


def test_mean_empty_values():
    """Test mean method with empty values (edge case)."""
    x = ProteusVariable[int](dim_name="empty", values={})

    result = pnp.mean(x)

    # Should return ProteusVariable with empty list
    assert result.dim_name == "empty"
    assert result.values == {}


def test_mean_single_value():
    """Test mean method with single stochastic value."""
    x = ProteusVariable(
        dim_name="single",
        values={"only": StochasticScalar([5.0])},
    )

    result = pnp.mean(x)

    # Single value mean should be the value itself
    assert result.dim_name == "single"
    assert result.values["only"] == 5.0


def test_mean_large_dataset():
    """Test mean method with larger dataset to ensure robustness."""
    import numpy as np

    # Create larger arrays for testing
    large_array_1 = np.random.RandomState(42).normal(100, 15, 1000)
    large_array_2 = np.random.RandomState(123).exponential(50, 1000)

    x = ProteusVariable(
        dim_name="large",
        values={
            "normal": StochasticScalar(large_array_1),
            "exponential": StochasticScalar(large_array_2),
        },
    )

    result = pnp.mean(x)

    # Verify the structure
    assert result.dim_name == "large"
    assert isinstance(result.values, dict)
    assert set(result.values.keys()) == {"normal", "exponential"}

    # Verify means are approximately correct (within tolerance due to randomness)
    assert abs(result.values["normal"] - pnp.mean(large_array_1)) < 1e-10
    assert abs(result.values["exponential"] - pnp.mean(large_array_2)) < 1e-10


def test_upsample_same_n_sims():
    """Test upsample method when current n_sims equals target n_sims."""
    x = ProteusVariable(
        dim_name="test",
        values={"a": StochasticScalar([1, 2, 3]), "b": StochasticScalar([4, 5, 6])},
    )

    # Should return the same object when n_sims matches
    result = x.upsample(3)
    assert result is x  # Should be the same object, not a copy


def test_upsample_dict_stochastic_scalar():
    """Test upsample method with dict values containing StochasticScalar."""
    x = ProteusVariable(
        dim_name="test",
        values={
            "a": StochasticScalar([1, 2]),
            "b": StochasticScalar([3, 4]),
        },
    )

    result = x.upsample(4)

    # Verify structure
    assert result.dim_name == "test"
    assert isinstance(result.values, dict)
    assert set(result.values.keys()) == {"a", "b"}

    # Verify upsampled values (should cycle through original values)
    assert pnp.all(result["a"] == StochasticScalar([1, 2, 1, 2]))
    assert pnp.all(result["b"] == StochasticScalar([3, 4, 3, 4]))


def test_upsample_dict_scalar_values():
    """Test upsample method with dict values containing scalar values."""
    x = ProteusVariable(
        dim_name="test",
        values={
            "a": 10,
            "b": 20.5,
        },
    )

    result = x.upsample(5)

    # Verify structure
    assert result.dim_name == "test"
    assert isinstance(result.values, dict)
    assert set(result.values.keys()) == {"a", "b"}

    # Scalar values should remain unchanged
    assert result.values["a"] == 10
    assert result.values["b"] == 20.5


def test_upsample_dict_mixed_types():
    """Test upsample method with dict values containing mixed types."""
    # type checker can infer that the ProteusVariable contains a union of types - we're
    # only annotating here to prove the point and raise a type error we ever break this.
    # vscode, for example, will show you the type if you hover over 'x'.
    x: ProteusVariable[StochasticScalar | int] = ProteusVariable(
        dim_name="test",
        values={
            "stochastic": StochasticScalar([1, 2, 3]),
            "scalar": 42,
        },
    )

    result = x.upsample(6)

    # Verify structure but you would be unlikely to access these attributes directly
    assert result.dim_name == "test"
    assert isinstance(result.values, dict)
    assert set(result.values.keys()) == {"stochastic", "scalar"}

    # Verify upsampled stochastic value
    to_check = result["stochastic"] == StochasticScalar([1, 2, 3, 1, 2, 3])
    assert isinstance(to_check, StochasticScalar)  # Type guard for type checker
    assert pnp.all(to_check)
    # Scalar value should remain unchanged
    assert result["scalar"] == 42


def test_upsample_dict_freqsev():
    """Test upsample method with dict values containing FreqSevSims."""
    from pal.frequency_severity import FreqSevSims

    freq_sev = FreqSevSims([0, 1], [10.0, 20.0], 2)
    x = ProteusVariable(
        dim_name="test",
        values={
            "coverage": freq_sev,
            "scalar": 5.0,
        },
    )

    result = x.upsample(4)

    # Verify structure
    assert result.dim_name == "test"
    assert isinstance(result.values, dict)
    assert set(result.values.keys()) == {"coverage", "scalar"}

    # FreqSevSims should be upsampled
    assert isinstance(result.values["coverage"], FreqSevSims)
    assert result.values["coverage"].n_sims == 4

    # Scalar value should remain unchanged
    assert result.values["scalar"] == 5.0


def test_upsample_empty_dict():
    """Test upsample method with empty dict values."""
    x = ProteusVariable[int](dim_name="test", values={})

    result = x.upsample(10)

    # Should return a ProteusVariable with empty dict
    assert result.dim_name == "test"
    assert result.values == {}


def test_upsample_single_value():
    """Test upsample method with single stochastic value."""
    x = ProteusVariable(
        dim_name="test",
        values={"single": StochasticScalar([5.0])},
    )

    result = x.upsample(3)

    # Verify structure
    assert result.dim_name == "test"
    assert isinstance(result.values, dict)
    assert set(result.values.keys()) == {"single"}

    # Single value should be repeated
    assert pnp.all(result.values["single"] == StochasticScalar([5.0, 5.0, 5.0]))


def test_upsample_n_sims_property():
    """Test that upsample correctly updates n_sims property."""
    x = ProteusVariable(
        dim_name="test",
        values={"a": StochasticScalar([1, 2, 3])},
    )

    # Original n_sims should be 3
    assert x.n_sims == 3

    result = x.upsample(6)

    # Result n_sims should be 6
    assert result.n_sims == 6


def test_upsample_preserve_dim_name():
    """Test that upsample preserves the dimension name."""
    x = ProteusVariable(
        dim_name="custom_dimension",
        values={"a": StochasticScalar([1, 2])},
    )

    result = x.upsample(4)

    assert result.dim_name == "custom_dimension"


def test_sequence_protocol():
    """Test that ProteusVariable satisfies the Sequence protocol."""
    x = ProteusVariable(dim_name="test", values={"a": 1, "b": 2, "c": 3, "d": 2})

    # Test Sequence methods
    assert x.count(2) == 2
    assert x.index(3) == 2
    assert 1 in x
    assert 4 not in x
    assert list(reversed(x)) == [2, 3, 2, 1]

    # Sequence protocol check may not work at runtime but methods should work
    # isinstance(x, Sequence) may be False due to ABC registration issues


def test_upsample_large_multiplier():
    """Test upsample with a large multiplier."""
    x = ProteusVariable(
        dim_name="test",
        values={"a": StochasticScalar([1, 2])},
    )

    result = x.upsample(100)

    # Should cycle through original values 50 times
    expected_values = [1, 2] * 50
    assert pnp.all(result.values["a"] == StochasticScalar(expected_values))
    assert result.n_sims == 100
>>>>>>> 2d21e074
<|MERGE_RESOLUTION|>--- conflicted
+++ resolved
@@ -393,20 +393,6 @@
             "Liability": StochasticScalar([0.3, 0.6]),
         },
     )
-<<<<<<< HEAD
-    assert (x == expected).all()
-
-
-def test_weighted_mean():
-    """Test the weighted mean of a variable."""
-    x = pv(
-        dim_name="dim1",
-        values=[StochasticScalar([1, 2, 3, 4]), StochasticScalar([2, 3, 4, 5])],
-    )
-    weights = StochasticScalar([0.1, 0.2, 0.3, 0.4])
-    y = x.weighted_mean(weights)
-    assert (y == pv("dim1", [3, 4])).all()
-=======
     assert pnp.all(x == expected)
 
 
@@ -786,5 +772,4 @@
     # Should cycle through original values 50 times
     expected_values = [1, 2] * 50
     assert pnp.all(result.values["a"] == StochasticScalar(expected_values))
-    assert result.n_sims == 100
->>>>>>> 2d21e074
+    assert result.n_sims == 100