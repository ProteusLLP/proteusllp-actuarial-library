"""Stochastic scalar variables for Monte Carlo simulation.

Provides the StochasticScalar class for representing and manipulating
scalar-valued stochastic variables in actuarial and risk modeling applications.
Supports arithmetic operations, statistical functions, and numpy integration.
"""

from __future__ import annotations

import os
import typing as t

import numpy.typing as npt
import plotly.graph_objects as go  # type: ignore

from pal import stats  # type: ignore

from ._maths import xp as np
from .couplings import CouplingGroup, ProteusStochasticVariable
from .types import Numeric, NumericLike, ScipyNumeric


class StochasticScalar(ProteusStochasticVariable):
    """A class to represent a single scalar variable in a simulation."""

    coupled_variable_group: CouplingGroup

    # ===================
    # DUNDER METHODS
    # ===================

    def __init__(self, values: npt.ArrayLike):
        """Initialize a stochastic scalar.

        Args:
            values: An array of values that describe the distribution for the scalar
                variable.
        """
        super().__init__()

        if isinstance(values, StochasticScalar):
            self.values = values.values
            self.n_sims = values.n_sims
            self.coupled_variable_group.merge(values.coupled_variable_group)
            return

        if isinstance(values, list):
            # Type ignore: Generic list type inference limitation
            self.values = np.array(values)  # type: ignore[misc]
            self.n_sims = len(values)  # type: ignore[misc]
            return

        if isinstance(values, np.ndarray):
            if values.ndim == 1:
                self.values = values
                # Type ignore: Generic array type inference limitation
                self.n_sims = len(values)  # type: ignore[misc]
                return
            raise ValueError("Values must be a 1D array.")

        # Type ignore: Generic ArrayLike type inference limitation
        raise TypeError(
            "Type of values must be a sequence or array. Found " + type(values).__name__
        )  # type: ignore[misc]

    def __hash__(self) -> int:
        # FIXME: this hash function is not robust - defining a hash implies that this
        # object is immutable, but it is not. The hash implies that two objects of this
        # class with the same values are equal, but this is not the case if they are
        # coupled to different variable groups.
        return id(self)

    def __repr__(self) -> str:
        try:
            return f"{type(self).__name__}(values={self.values}, n_sims={self.n_sims})"
        except AttributeError:
            return f"{type(self).__name__}(values=..., n_sims=...)"

    def __array_ufunc__(
        self,
        ufunc: t.Any,
        method: str,
        *inputs: t.Any,
        **kwargs: t.Any,
    ) -> StochasticScalar:
        """Override the __array_ufunc__ method to apply standard numpy functions.

        If there's a mix of different variable types in the inputs, delegate to the
        more specialized variable type to handle the operation. Otherwise, extract
        values from StochasticScalar objects and apply the ufunc directly.

        Returns:
            When delegating to another object's __array_ufunc__, the return type depends
            on that object's implementation. When handling the operation directly,
            returns a new StochasticScalar.
        """
        # check if the input types to the function are types of ProteusVariables
        # other than StochasticScalar
        var_not_stochastic_scalar = [
            type(x).__name__ == "ProteusVariable"
            or isinstance(x, ProteusStochasticVariable)
            and not isinstance(x, StochasticScalar)
            for x in inputs
        ]

        if any(var_not_stochastic_scalar):
            # call the __array_ufunc__ method of variable which is not StochasticScalar
            #
            var_pos = var_not_stochastic_scalar.index(True)
            return inputs[var_pos].__array_ufunc__(ufunc, method, *inputs, **kwargs)
        _inputs = tuple(
            (
                x.values
                if isinstance(x, StochasticScalar)
                else x  # promote an input ndarray to match the simulation index
            )
            for x in inputs
        )
        out = kwargs.get("out", ())
        if out:
            kwargs["out"] = tuple(x.values for x in out)

        # Handle reduction operations - return scalars directly
        if method == "reduce":
            result = getattr(ufunc, method)(*_inputs, **kwargs)

            # Check if result should be wrapped (keepdims=True or axis specified)
            keepdims = kwargs.get("keepdims", False)
            axis = kwargs.get("axis", None)

            if keepdims or (
                axis is not None and hasattr(result, "shape") and result.shape
            ):
                return self._wrap_result_with_coupling(result, inputs)

            # Standard reduction returns scalar directly
            return result

<<<<<<< HEAD
    def weighted_mean(self, weights: StochasticScalar, normalized=True) -> float:
        """Return the weighted mean of the variable across the simulation dimension.

        Args:
            weights (StochasticScalar): The weights to apply to the values.
            normalized (bool): If True, the weights are assumed to be already normalized to sum to 1.
                If False, the weights will be normalized by dividing by their sum. Defaults to True.

        Returns:
            float: The weighted mean of the variable.

        """
        return (self * weights).ssum() / (weights.ssum() if not normalized else 1)

    def upsample(self, n_sims: int) -> StochasticScalar:
=======
        # Handle reduceat/accumulate operations - return wrapped arrays
        if method in ("reduceat", "accumulate"):
            result = getattr(ufunc, method)(*_inputs, **kwargs)
            return self._wrap_result_with_coupling(result, inputs)

        # Handle regular element-wise operations
        result = getattr(ufunc, method)(*_inputs, **kwargs)
        return self._wrap_result_with_coupling(result, inputs)

    def __getitem__(self, index: ScipyNumeric | StochasticScalar) -> StochasticScalar:
        # FIXME: Type signature inconsistent with SequenceLike protocol and runtime
        # - SequenceLike expects __getitem__(int) -> T_co (should return float)
        # - Runtime: int indexing returns scalar, StochasticScalar returns
        #   StochasticScalar.
        # - Current signature claims all indexing returns StochasticScalar (wrong)
        # Need overloads to match runtime behavior and protocol expectations
        # See: https://github.com/ProteusLLP/proteusllp-actuarial-library/issues/24
        # handle an actual numeric index...
        if isinstance(index, ScipyNumeric):
            return self.values[int(index)]  # type: ignore[return-value]

        if isinstance(index, type(self)):
            # Check if index contains boolean values for masking
            if np.issubdtype(index.values.dtype, np.bool_):
                # Use boolean indexing directly - no conversion needed
                # Type ignore: Runtime type checking ensures boolean indexing is valid
                result = type(self)(self.values[index.values])  # type: ignore[arg-type]
            else:
                # Convert numeric indices to integers for positional indexing
                indices = index.values.astype(int)
                result = type(self)(self.values[indices])

            result.coupled_variable_group.merge(index.coupled_variable_group)
            return result

        raise TypeError(
            f"Unexpected type {type(index).__name__}. Index must be an integer, "
            "float, or StochasticScalar."
        )

    def __len__(self) -> int:
        """Return the number of simulations."""
        return len(self.values)

    def __iter__(self) -> t.Iterator[NumericLike]:
        """Iterate over the values."""
        return iter(self.values)

    # ===================
    # PUBLIC PROPERTIES
    # ===================

    @property
    def ranks(self) -> StochasticScalar:
        """Return the ranks of the variable."""
        if self.n_sims is None:
            raise ValueError("Cannot compute ranks for an uninitialized variable.")
        result = np.empty(self.n_sims, dtype=int)
        result[np.argsort(self.values)] = np.arange(self.n_sims)
        return StochasticScalar(result)

    # ===================
    # PUBLIC METHODS
    # ===================

    def tolist(self) -> list[Numeric]:
        """Convert the values to a Python list."""
        return t.cast(list[Numeric], self.values.tolist())

    def tvar(self, percentile: stats.NumberOrList) -> stats.NumberOrList:
        """Calculate the Tail Value at Risk (TVaR) at a given percentile.

        Args:
            percentile: The percentile level (between 0 and 100) to calculate TVaR.

        Returns:
            The TVaR value as a float.
        """
        return stats.tvar(self.values, percentile)

    def upsample(self, n_sims: int) -> t.Self:
>>>>>>> 2d21e074
        """Increase the number of simulations in the variable."""
        if self.n_sims is None:
            raise ValueError("Cannot upsample an uninitialized variable.")
        if n_sims == self.n_sims:
            return self
        return type(self)(self.values[np.arange(n_sims) % self.n_sims])

    def show_histogram(self, title: str | None = None) -> None:
        """Show a histogram of the variable.

        Args:
            title (optional): Title of the histogram plot. Defaults to None.
        """
        if os.getenv("PAL_SUPPRESS_PLOTS", "").lower() == "true":
            return
        fig = go.Figure(go.Histogram(x=self.values), layout={"title": title})
        # Type ignore: plotly-stubs has incomplete type information
        fig.show()  # type: ignore[misc]

    def show_cdf(self, title: str | None = None) -> None:
        """Show a plot of the cumulative distribution function (cdf) of the variable.

        Args:
            title (optional): Title of the cdf plot. Defaults to None.
        """
        if os.getenv("PAL_SUPPRESS_PLOTS", "").lower() == "true":
            return

        if self.n_sims is None:
            raise ValueError("Cannot compute CDF for an uninitialized variable.")

        fig = go.Figure(
            go.Scatter(x=np.sort(self.values), y=np.arange(self.n_sims) / self.n_sims),
            layout={"title": title},
        )
        # Type ignore: plotly-stubs has incomplete type information
        fig.update_xaxes({"title": "Value"})  # type: ignore[misc]
        fig.update_yaxes({"title": "Cumulative Probability"})  # type: ignore[misc]
        fig.show()  # type: ignore[misc]

    # ===================
    # PRIVATE METHODS
    # ===================

    def _reorder_sims(self, new_order: t.Sequence[int]) -> None:
        """Reorder the simulations in the variable."""
        self.values = self.values[new_order]

    def _wrap_result_with_coupling(
        self, result_array: t.Any, inputs: tuple[t.Any, ...]
    ) -> StochasticScalar:
        """Wrap result in StochasticScalar and merge coupling groups.

        Args:
            result_array: The numpy array result to wrap.
            inputs: The input arguments from __array_ufunc__.

        Returns:
            A new StochasticScalar with proper coupling group merging.
        """
        wrapped_result = StochasticScalar(result_array)
        for input in inputs:
            if isinstance(input, ProteusStochasticVariable):
                input.coupled_variable_group.merge(self.coupled_variable_group)
        wrapped_result.coupled_variable_group.merge(self.coupled_variable_group)
        return wrapped_result<|MERGE_RESOLUTION|>--- conflicted
+++ resolved
@@ -136,23 +136,6 @@
             # Standard reduction returns scalar directly
             return result
 
-<<<<<<< HEAD
-    def weighted_mean(self, weights: StochasticScalar, normalized=True) -> float:
-        """Return the weighted mean of the variable across the simulation dimension.
-
-        Args:
-            weights (StochasticScalar): The weights to apply to the values.
-            normalized (bool): If True, the weights are assumed to be already normalized to sum to 1.
-                If False, the weights will be normalized by dividing by their sum. Defaults to True.
-
-        Returns:
-            float: The weighted mean of the variable.
-
-        """
-        return (self * weights).ssum() / (weights.ssum() if not normalized else 1)
-
-    def upsample(self, n_sims: int) -> StochasticScalar:
-=======
         # Handle reduceat/accumulate operations - return wrapped arrays
         if method in ("reduceat", "accumulate"):
             result = getattr(ufunc, method)(*_inputs, **kwargs)
@@ -234,7 +217,6 @@
         return stats.tvar(self.values, percentile)
 
     def upsample(self, n_sims: int) -> t.Self:
->>>>>>> 2d21e074
         """Increase the number of simulations in the variable."""
         if self.n_sims is None:
             raise ValueError("Cannot upsample an uninitialized variable.")
